#!/bin/sh
<<<<<<< HEAD
#SBATCH --job-name=hi128 # create a short name for your job
#SBATCH --output=/lustre/scratch/client/vinai/users/quandm7/hao_workspace/DiffusionGAN/slurm_%A.out # create a output file
#SBATCH --error=/lustre/scratch/client/vinai/users/quandm7/hao_workspace/DiffusionGAN/slurm_%A.err # create a error file
#SBATCH --partition=applied # choose partition
#SBATCH --gpus-per-node=2
=======
#SBATCH --job-name=lsun # create a short name for your job
#SBATCH --output=/lustre/scratch/client/vinai/users/haopt12/DiffusionGAN/slurm_%A.out # create a output file
#SBATCH --error=/lustre/scratch/client/vinai/users/haopt12/DiffusionGAN/slurm_%A.err # create a error file
#SBATCH --partition=research # choose partition
#SBATCH --gpus-per-node=6
>>>>>>> 91f8b57f
#SBATCH --cpus-per-task=80
#SBATCH --mem-per-gpu=32GB
#SBATCH --nodes=1
#SBATCH --ntasks=1
#SBATCH --time=10-00:00          # total run time limit (DD-HH:MM)
#SBATCH --mail-type=begin        # send email when job begins
#SBATCH --mail-type=end          # send email when job ends
#SBATCH --mail-type=fail          # send email when job fails
#SBATCH --mail-user=v.haopt12@vinai.io

set -x
set -e

<<<<<<< HEAD
export MASTER_PORT=6025
=======
export MASTER_PORT=6098
>>>>>>> 91f8b57f
export WORLD_SIZE=1
                                                                                              
export SLURM_JOB_NODELIST=$(scontrol show hostnames $SLURM_JOB_NODELIST | tr '\n' ' ')
export SLURM_NODELIST=$SLURM_JOB_NODELIST
master_address=$(echo $SLURM_JOB_NODELIST | cut -d' ' -f1)
export MASTER_ADDRESS=$master_address

echo MASTER_ADDRESS=${MASTER_ADDRESS}                                                               
echo MASTER_PORT=${MASTER_PORT}
echo WORLD_SIZE=${WORLD_SIZE}
echo "NODELIST="${SLURM_NODELIST}

export NCCL_DEBUG=INFO
export PYTHONFAULTHANDLER=1

export PYTHONPATH=$(pwd):$PYTHONPATH


# ----------------- VANILLA -----------
# python -u -m torch.distributed.run --master_port=$MASTER_PORT --master_addr=$MASTER_ADDRESS --nproc_per_node=1 \
# python train_ddgan.py --dataset cifar10 --exp ddgan_p2_cifar10_glo_exp1 --num_channels 3 --num_channels_dae 128 --num_timesteps 4 \
#     --num_res_blocks 2 --batch_size 256 --num_epoch 1800 --ngf 64 --nz 100 --z_emb_dim 256 --n_mlp 4 --embedding_type positional \
#     --use_ema --ema_decay 0.9999 --r1_gamma 0.02 --lr_d 1.25e-4 --lr_g 1.6e-4 --lazy_reg 15 \
#     --ch_mult 1 2 2 2 --save_content --datadir ../data/cifar-10 --patch_size 2 \
#     --master_address $MASTER_ADDRESS --master_port $MASTER_PORT --num_process_per_node 1 \
#     --resume \
#     # --use_local_loss \

# python train_ddgan.py --dataset celeba_256 --image_size 128 --exp ddgan_celebahq_128_exp1 --num_channels 3 --num_channels_dae 64 --ch_mult 1 1 2 2 4 4 --num_timesteps 2 \
# --num_res_blocks 2 --batch_size 32 --num_epoch 400 --ngf 64 --embedding_type positional --use_ema --r1_gamma 2. \
# --z_emb_dim 256 --lr_d 1e-4 --lr_g 2e-4 --lazy_reg 10 --save_content --datadir data/celeba/celeba-lmdb/ \
# --patch_size 1 \
# --master_address $MASTER_ADDRESS --master_port $MASTER_PORT --num_process_per_node 1 \
# # --resume
# # --use_local_loss \

# python3 train_ddgan.py --dataset lsun --image_size 256 --exp ddgan_lsun_exp1 --num_channels 3 --num_channels_dae 64 --ch_mult 1 1 2 2 4 4 --num_timesteps 4 \
# --num_res_blocks 2 --batch_size 8 --num_epoch 500 --ngf 64 --embedding_type positional --use_ema --ema_decay 0.999 --r1_gamma 1. \
# --z_emb_dim 256 --lr_d 1e-4 --lr_g 1.6e-4 --lazy_reg 10 --num_process_per_node 8 --save_content \
# --datadir data/lsun/ \
# --master_address $MASTER_ADDRESS --master_port $MASTER_PORT --num_process_per_node 4 \
# --resume \

# python train_ddgan.py --dataset ffhq_256 --image_size 256 --exp ddgan_ffhq_256_exp1 --num_channels 3 --num_channels_dae 64 --ch_mult 1 1 2 2 4 4 --num_timesteps 2 \
#  --num_res_blocks 2 --batch_size 32 --num_epoch 600 --ngf 64 --embedding_type positional --use_ema --r1_gamma 2. \
#  --z_emb_dim 256 --lr_d 1e-4 --lr_g 2e-4 --lazy_reg 10 --save_content --datadir data/ffhq/ffhq-lmdb/ \
#  --master_address $MASTER_ADDRESS --master_port $MASTER_PORT --num_process_per_node 4 \


# python test_ddgan.py --dataset cifar10 --exp ddgan_p2_cifar10_glo_exp1 --num_channels 3 --num_channels_dae 128 --num_timesteps 4 \
# 	--num_res_blocks 2 --nz 100 --z_emb_dim 256 --n_mlp 4 --ch_mult 1 2 2 2 --epoch_id 1200 \
# 	--patch_size 1 \
#     --batch_size 100 \
#     --measure_time \
#     # --compute_fid --real_img_dir pytorch_fid/cifar10_train_stat.npy 

# python3 test_ddgan.py --dataset celeba_256 --image_size 256 --exp ddgan_p4_celebahq_exp2_glo --num_channels 3 --num_channels_dae 64 \
# --ch_mult 1 1 2 2 4 4 --num_timesteps 2 --num_res_blocks 2  --epoch_id 800 \
# --patch_size 1 \
# --batch_size 100 \
# --measure_time \
# # --compute_fid --real_img_dir /lustre/scratch/client/vinai/users/haopt12/DiffusionGAN/pytorch_fid/celebahq_stat.npy



# ----------------- Wavelet -----------
# 1 2 2 2
# python train_wddgan.py --dataset cifar10 --exp wddgan_cifar10_exp1_atn16_wg122_d3_1800ep --num_channels 3 --num_channels_dae 128 --num_timesteps 4 \
#     --num_res_blocks 2 --batch_size 256 --num_epoch 1800 --ngf 64 --nz 100 --z_emb_dim 256 --n_mlp 4 --embedding_type positional \
#     --use_ema --ema_decay 0.9999 --r1_gamma 0.02 --lr_d 1.25e-4 --lr_g 1.6e-4 --lazy_reg 15 \
#     --ch_mult 1 2 2 --save_content --datadir ./data/cifar-10 --patch_size 1 \
#     --master_port $MASTER_PORT --num_process_per_node 1 \
#     --current_resolution 16 \
#     --attn_resolutions 16 \
#     --train_mode both \
#     --use_pytorch_wavelet \
#     --rec_loss \
#     --num_disc_layers 3 \
#     --net_type wavelet
#     # --low_alpha 1. --high_alpha 2. \
#     # --two_disc \
#     # --resume

# 1 1 2 2 4 4
# python train_wddgan.py --dataset celeba_256 --image_size 256 --exp wddgan_celebahq_exp1_both128_atn8_recloss_wgdv2_d5_400ep_test --num_channels 12 --num_channels_dae 64 --ch_mult 1 1 2 2 4 4 --num_timesteps 2 \
# --num_res_blocks 2 --batch_size 16 --num_epoch 400 --ngf 64 --embedding_type positional --use_ema --r1_gamma 2. \
# --z_emb_dim 256 --lr_d 1e-4 --lr_g 2e-4 --lazy_reg 10 --save_content --datadir data/celeba/celeba-lmdb/ \
# --current_resolution 128 \
# --master_address $MASTER_ADDRESS --master_port $MASTER_PORT --num_process_per_node 4 \
# --attn_resolution 8 \
# --train_mode both \
# --use_pytorch_wavelet \
# --rec_loss \
# --num_disc_layers 5 \
# --net_type wavelet \
# --num_workers 4 \
# --resume \
# # --two_gens \
# # --low_alpha 1. --high_alpha 2. \
# # --two_disc \

# python train_wddgan.py --dataset lsun --image_size 256 --exp wddgan_lsun_exp1_g12224_d5_400ep --num_channels 3 --num_channels_dae 64 --ch_mult 1 2 2 2 4 --num_timesteps 4 \
# --num_res_blocks 2 --batch_size 32 --num_epoch 400 --ngf 64 --embedding_type positional --use_ema --ema_decay 0.999 --r1_gamma 1. \
# --z_emb_dim 256 --lr_d 1e-4 --lr_g 1.6e-4 --lazy_reg 10 --save_content --datadir data/lsun/ \
# --patch_size 1 --current_resolution 128 \
# --master_address $MASTER_ADDRESS --master_port $MASTER_PORT --num_process_per_node 6 --num_proc_node 1 \
# --train_mode both \
# --use_pytorch_wavelet \
# --rec_loss \
# --num_disc_layers 5 \
# # --resume \
# # --low_alpha 1. --high_alpha 2. \
# # --two_disc \

# python train_wddgan.py --dataset ffhq_256 --image_size 256 --exp wddgan_ffhq_exp1_both128_400ep --num_channels 12 --num_channels_dae 64 --ch_mult 1 1 2 2 4 4 --num_timesteps 2 \
# --num_res_blocks 2 --batch_size 32 --num_epoch 400 --ngf 64 --embedding_type positional --use_ema --r1_gamma 2. \
# --z_emb_dim 256 --lr_d 1e-4 --lr_g 2e-4 --lazy_reg 10 --save_content --datadir data/ffhq/ffhq-lmdb/ \
# --current_resolution 128 \
# --master_address $MASTER_ADDRESS --master_port $MASTER_PORT --num_process_per_node 4 \
# --train_mode both \
# --use_pytorch_wavelet \
# --attn_resolutions 16 \
# --rec_loss \
# --resume \
# # --two_gens \
# # --low_alpha 1. --high_alpha 2. \
# # --two_disc \

 
<<<<<<< HEAD
# python test_wddgan.py --dataset cifar10 --exp wddgan_cifar10_exp1_noatn_g122_d2_1800ep --num_channels 3 --num_channels_dae 128 --num_timesteps 4 \
# 	--num_res_blocks 2 --nz 100 --z_emb_dim 256 --n_mlp 4 --ch_mult 1 2 2 --epoch_id 1300 \
=======
# python test_wddgan.py --dataset cifar10 --exp wddgan_cifar10_exp3_noatn_122 --num_channels 3 --num_channels_dae 128 --num_timesteps 4 \
# 	--num_res_blocks 2 --nz 100 --z_emb_dim 256 --n_mlp 4 --ch_mult 1 2 2 --epoch_id 1175 \
>>>>>>> 91f8b57f
#     --use_pytorch_wavelet \
#     --infer_mode both \
#     --image_size 32 \
#     --current_resolution 16 \
#     --attn_resolutions 32 \
#     --compute_fid --real_img_dir pytorch_fid/cifar10_train_stat.npy \
#     # --net_type wavelet \
#     # --batch_size 100 \
#     # --measure_time \

# 
#1 1 2 2 4 4
# python3 test_wddgan.py --dataset celeba_256 --image_size 256 --exp wddgan_celebahq_exp4_both128_atn8_recloss_d5_400ep --num_channels 3 --num_channels_dae 64 \
# --ch_mult 1 1 2 2 4 4 --num_timesteps 2 --num_res_blocks 2  --epoch_id 400 \
# --patch_size 1 --infer_mode both \
# --use_pytorch_wavelet \
# --current_resolution 128 \
# --attn_resolutions 8 \
# --compute_fid --real_img_dir /lustre/scratch/client/vinai/users/haopt12/DiffusionGAN/pytorch_fid/celebahq_stat.npy \
# # --batch_size 100 \
# # --measure_time \
# # --net_type wavelet \
# # --two_gens \


# python3 test_wddgan.py --dataset lsun --image_size 256 --exp wddgan_lsun_exp2_300 --num_channels 3 --num_channels_dae 64 \
# --ch_mult 1 1 2 2 4 4  --num_timesteps 4 --num_res_blocks 2  --epoch_id 300 \
# --infer_mode both \
# --use_pytorch_wavelet \
# --current_resolution 128 \
# --compute_fid --compute_fid --real_img_dir real_samples/lsun/ \


# python3 test_wddgan.py --dataset ffhq_256 --image_size 256 --exp wddgan_ffhq_exp1_both128_400ep --num_channels 3 --num_channels_dae 64 \
# --ch_mult 1 1 2 2 4 4 --num_timesteps 2 --num_res_blocks 2  --epoch_id 400 \
# --patch_size 1 --infer_mode both \
# --use_pytorch_wavelet \
# --current_resolution 128 \
# --attn_resolutions 16 \
# --compute_fid --real_img_dir pytorch_fid/ffhq_stat.npy \
# # --net_type wavelet \
# # --batch_size 100 \
# # --measure_time \
# # --two_gens \



# --------------------- MULTISCALE WAVELET
<<<<<<< HEAD
python train_multiscale_wddgan.py --dataset celeba_256 --image_size 256 --exp multiscale_wddgan_celebahq_exp5_hi128_recloss_2step_g12224_d5_200ep --num_channels_dae 64 --num_timesteps 2 \
--num_res_blocks 2 --batch_size 64 --num_epoch 200 --ngf 64 --embedding_type positional --use_ema --r1_gamma 2. \
--z_emb_dim 256 --lr_d 1e-4 --lr_g 2e-4 --lazy_reg 10 --save_content --datadir data/celeba/celeba-lmdb/ \
--current_resolution 128 \
--master_address $MASTER_ADDRESS --master_port $MASTER_PORT --num_process_per_node 2 \
=======
python train_multiscale_wddgan.py --dataset celeba_256 --image_size 256 --exp multiscale_wddgan_celebahq_exp5_hi64_recloss_1step_g1222_d4_200ep_debug --num_channels_dae 128 --num_timesteps 1 \
--num_res_blocks 2 --batch_size 64 --num_epoch 200 --ngf 64 --embedding_type positional --use_ema --r1_gamma 2. \
--z_emb_dim 256 --lr_d 1e-4 --lr_g 2e-4 --lazy_reg 10 --save_content --datadir data/celeba/celeba-lmdb/ \
--current_resolution 64 \
--master_address $MASTER_ADDRESS --master_port $MASTER_PORT --num_process_per_node 1 \
>>>>>>> 91f8b57f
--train_mode only_hi \
--use_pytorch_wavelet \
--rec_loss \
--num_disc_layers 5 \
<<<<<<< HEAD
--resume \
=======
# --resume \
>>>>>>> 91f8b57f
# --net_type wavelet \

# multiscale_wddgan_celebahq_exp2_ll64_800ep/ multiscale_wddgan_celebahq_exp1_hi64/ multiscale_wddgan_celebahq_exp1_hi128
# multiscale_wddgan_celebahq_exp3_ll64_recloss_sg_sd4 multiscale_wddgan_celebahq_exp3_hi64_scaledgendisc_scalell_recloss_200ep multiscale_wddgan_celebahq_exp3_hi128_scalell_200ep
# multiscale_wddgan_celebahq_exp3_ll64_recloss_sg_sd4 multiscale_wddgan_celebahq_exp5_sg_hi64_recloss_1step_d4_200ep multiscale_wddgan_celebahq_exp5_g12224_hi128_recloss_1step_d4_200ep
<<<<<<< HEAD
# CUDA_LAUNCH_BLOCKING=1 python3 test_multiscale_wddgan.py --dataset celeba_256 --image_size 256 --num_channels_dae 64 --num_res_blocks 2 \
# --exp multiscale_wddgan_celebahq_exp3_ll64_recloss_sg_sd4 multiscale_wddgan_celebahq_exp5_sg_hi64_recloss_1step_d4_200ep multiscale_wddgan_celebahq_exp5_g12224_hi128_recloss_1step_d4_200ep \
# --epoch_id 500 200 200 \
# --num_timesteps 2 1 1 \
=======
# python3 test_multiscale_wddgan.py --dataset celeba_256 --image_size 256 --num_channels_dae 64 --num_res_blocks 2 \
# --exp multiscale_wddgan_celebahq_exp3_ll64_recloss_sg_sd4 multiscale_wddgan_celebahq_exp3_hi64_scaledgendisc_scalell_recloss_200ep multiscale_wddgan_celebahq_exp3_hi128_scalell_200ep \
# --epoch_id 500 200 200 \
# --num_timesteps 2 2 2 \
>>>>>>> 91f8b57f
# # --compute_fid --real_img_dir /lustre/scratch/client/vinai/users/haopt12/DiffusionGAN/pytorch_fid/celebahq_stat.npy \
# # --batch_size 100 \
# # --measure_time \

  <|MERGE_RESOLUTION|>--- conflicted
+++ resolved
@@ -1,17 +1,9 @@
 #!/bin/sh
-<<<<<<< HEAD
-#SBATCH --job-name=hi128 # create a short name for your job
+#SBATCH --job-name=wg2 # create a short name for your job
 #SBATCH --output=/lustre/scratch/client/vinai/users/quandm7/hao_workspace/DiffusionGAN/slurm_%A.out # create a output file
 #SBATCH --error=/lustre/scratch/client/vinai/users/quandm7/hao_workspace/DiffusionGAN/slurm_%A.err # create a error file
 #SBATCH --partition=applied # choose partition
-#SBATCH --gpus-per-node=2
-=======
-#SBATCH --job-name=lsun # create a short name for your job
-#SBATCH --output=/lustre/scratch/client/vinai/users/haopt12/DiffusionGAN/slurm_%A.out # create a output file
-#SBATCH --error=/lustre/scratch/client/vinai/users/haopt12/DiffusionGAN/slurm_%A.err # create a error file
-#SBATCH --partition=research # choose partition
-#SBATCH --gpus-per-node=6
->>>>>>> 91f8b57f
+#SBATCH --gpus-per-node=1
 #SBATCH --cpus-per-task=80
 #SBATCH --mem-per-gpu=32GB
 #SBATCH --nodes=1
@@ -25,11 +17,7 @@
 set -x
 set -e
 
-<<<<<<< HEAD
-export MASTER_PORT=6025
-=======
-export MASTER_PORT=6098
->>>>>>> 91f8b57f
+export MASTER_PORT=6033
 export WORLD_SIZE=1
                                                                                               
 export SLURM_JOB_NODELIST=$(scontrol show hostnames $SLURM_JOB_NODELIST | tr '\n' ' ')
@@ -97,13 +85,13 @@
 
 # ----------------- Wavelet -----------
 # 1 2 2 2
-# python train_wddgan.py --dataset cifar10 --exp wddgan_cifar10_exp1_atn16_wg122_d3_1800ep --num_channels 3 --num_channels_dae 128 --num_timesteps 4 \
+# python train_wddgan.py --dataset cifar10 --exp wddgan_cifar10_exp1_noatn_wg122_d3_skiphH_1800ep --num_channels 3 --num_channels_dae 128 --num_timesteps 4 \
 #     --num_res_blocks 2 --batch_size 256 --num_epoch 1800 --ngf 64 --nz 100 --z_emb_dim 256 --n_mlp 4 --embedding_type positional \
 #     --use_ema --ema_decay 0.9999 --r1_gamma 0.02 --lr_d 1.25e-4 --lr_g 1.6e-4 --lazy_reg 15 \
 #     --ch_mult 1 2 2 --save_content --datadir ./data/cifar-10 --patch_size 1 \
 #     --master_port $MASTER_PORT --num_process_per_node 1 \
 #     --current_resolution 16 \
-#     --attn_resolutions 16 \
+#     --attn_resolutions 32 \
 #     --train_mode both \
 #     --use_pytorch_wavelet \
 #     --rec_loss \
@@ -114,81 +102,76 @@
 #     # --resume
 
 # 1 1 2 2 4 4
-# python train_wddgan.py --dataset celeba_256 --image_size 256 --exp wddgan_celebahq_exp1_both128_atn8_recloss_wgdv2_d5_400ep_test --num_channels 12 --num_channels_dae 64 --ch_mult 1 1 2 2 4 4 --num_timesteps 2 \
-# --num_res_blocks 2 --batch_size 16 --num_epoch 400 --ngf 64 --embedding_type positional --use_ema --r1_gamma 2. \
+# python train_wddgan.py --dataset celeba_256 --image_size 256 --exp wddgan_celebahq_exp1_both128_atn16_recloss_wg12224_d5_500ep_v2 --num_channels 12 --num_channels_dae 64 --ch_mult 1 2 2 2 4 --num_timesteps 2 \
+# --num_res_blocks 2 --batch_size 32 --num_epoch 500 --ngf 64 --embedding_type positional --use_ema --r1_gamma 2. \
 # --z_emb_dim 256 --lr_d 1e-4 --lr_g 2e-4 --lazy_reg 10 --save_content --datadir data/celeba/celeba-lmdb/ \
 # --current_resolution 128 \
 # --master_address $MASTER_ADDRESS --master_port $MASTER_PORT --num_process_per_node 4 \
-# --attn_resolution 8 \
+# --attn_resolution 16 \
 # --train_mode both \
 # --use_pytorch_wavelet \
 # --rec_loss \
 # --num_disc_layers 5 \
 # --net_type wavelet \
 # --num_workers 4 \
+# # --resume \
+# # --two_gens \
+# # --low_alpha 1. --high_alpha 2. \
+# # --two_disc \
+
+# python train_wddgan.py --dataset lsun --image_size 256 --exp wddgan_lsun_exp1_g12224_d5_400ep --num_channels 3 --num_channels_dae 64 --ch_mult 1 2 2 2 4 --num_timesteps 4 \
+# --num_res_blocks 2 --batch_size 32 --num_epoch 400 --ngf 64 --embedding_type positional --use_ema --ema_decay 0.999 --r1_gamma 1. \
+# --z_emb_dim 256 --lr_d 1e-4 --lr_g 1.6e-4 --lazy_reg 10 --save_content --datadir data/lsun/ \
+# --patch_size 1 --current_resolution 128 \
+# --master_address $MASTER_ADDRESS --master_port $MASTER_PORT --num_process_per_node 4 --num_proc_node 1 \
+# --train_mode both \
+# --use_pytorch_wavelet \
+# --rec_loss \
+# --num_disc_layers 5 \
+# # --resume \
+# # --low_alpha 1. --high_alpha 2. \
+# # --two_disc \
+
+# python train_wddgan.py --dataset ffhq_256 --image_size 256 --exp wddgan_ffhq_exp1_both128_400ep --num_channels 12 --num_channels_dae 64 --ch_mult 1 1 2 2 4 4 --num_timesteps 2 \
+# --num_res_blocks 2 --batch_size 32 --num_epoch 400 --ngf 64 --embedding_type positional --use_ema --r1_gamma 2. \
+# --z_emb_dim 256 --lr_d 1e-4 --lr_g 2e-4 --lazy_reg 10 --save_content --datadir data/ffhq/ffhq-lmdb/ \
+# --current_resolution 128 \
+# --master_address $MASTER_ADDRESS --master_port $MASTER_PORT --num_process_per_node 4 \
+# --train_mode both \
+# --use_pytorch_wavelet \
+# --attn_resolutions 16 \
+# --rec_loss \
 # --resume \
 # # --two_gens \
 # # --low_alpha 1. --high_alpha 2. \
 # # --two_disc \
 
-# python train_wddgan.py --dataset lsun --image_size 256 --exp wddgan_lsun_exp1_g12224_d5_400ep --num_channels 3 --num_channels_dae 64 --ch_mult 1 2 2 2 4 --num_timesteps 4 \
-# --num_res_blocks 2 --batch_size 32 --num_epoch 400 --ngf 64 --embedding_type positional --use_ema --ema_decay 0.999 --r1_gamma 1. \
-# --z_emb_dim 256 --lr_d 1e-4 --lr_g 1.6e-4 --lazy_reg 10 --save_content --datadir data/lsun/ \
-# --patch_size 1 --current_resolution 128 \
-# --master_address $MASTER_ADDRESS --master_port $MASTER_PORT --num_process_per_node 6 --num_proc_node 1 \
-# --train_mode both \
-# --use_pytorch_wavelet \
-# --rec_loss \
-# --num_disc_layers 5 \
-# # --resume \
-# # --low_alpha 1. --high_alpha 2. \
-# # --two_disc \
-
-# python train_wddgan.py --dataset ffhq_256 --image_size 256 --exp wddgan_ffhq_exp1_both128_400ep --num_channels 12 --num_channels_dae 64 --ch_mult 1 1 2 2 4 4 --num_timesteps 2 \
-# --num_res_blocks 2 --batch_size 32 --num_epoch 400 --ngf 64 --embedding_type positional --use_ema --r1_gamma 2. \
-# --z_emb_dim 256 --lr_d 1e-4 --lr_g 2e-4 --lazy_reg 10 --save_content --datadir data/ffhq/ffhq-lmdb/ \
-# --current_resolution 128 \
-# --master_address $MASTER_ADDRESS --master_port $MASTER_PORT --num_process_per_node 4 \
-# --train_mode both \
-# --use_pytorch_wavelet \
-# --attn_resolutions 16 \
-# --rec_loss \
-# --resume \
-# # --two_gens \
-# # --low_alpha 1. --high_alpha 2. \
-# # --two_disc \
-
  
-<<<<<<< HEAD
-# python test_wddgan.py --dataset cifar10 --exp wddgan_cifar10_exp1_noatn_g122_d2_1800ep --num_channels 3 --num_channels_dae 128 --num_timesteps 4 \
-# 	--num_res_blocks 2 --nz 100 --z_emb_dim 256 --n_mlp 4 --ch_mult 1 2 2 --epoch_id 1300 \
-=======
-# python test_wddgan.py --dataset cifar10 --exp wddgan_cifar10_exp3_noatn_122 --num_channels 3 --num_channels_dae 128 --num_timesteps 4 \
-# 	--num_res_blocks 2 --nz 100 --z_emb_dim 256 --n_mlp 4 --ch_mult 1 2 2 --epoch_id 1175 \
->>>>>>> 91f8b57f
+# python test_wddgan.py --dataset cifar10 --exp wddgan_cifar10_exp1_atn16_wg122_d3_1800ep --num_channels 3 --num_channels_dae 128 --num_timesteps 4 \
+# 	--num_res_blocks 2 --nz 100 --z_emb_dim 256 --n_mlp 4 --ch_mult 1 2 2 --epoch_id 1200 \
 #     --use_pytorch_wavelet \
 #     --infer_mode both \
 #     --image_size 32 \
 #     --current_resolution 16 \
-#     --attn_resolutions 32 \
+#     --attn_resolutions 16 \
 #     --compute_fid --real_img_dir pytorch_fid/cifar10_train_stat.npy \
-#     # --net_type wavelet \
+#     --net_type wavelet \
 #     # --batch_size 100 \
 #     # --measure_time \
 
 # 
 #1 1 2 2 4 4
-# python3 test_wddgan.py --dataset celeba_256 --image_size 256 --exp wddgan_celebahq_exp4_both128_atn8_recloss_d5_400ep --num_channels 3 --num_channels_dae 64 \
-# --ch_mult 1 1 2 2 4 4 --num_timesteps 2 --num_res_blocks 2  --epoch_id 400 \
-# --patch_size 1 --infer_mode both \
-# --use_pytorch_wavelet \
-# --current_resolution 128 \
-# --attn_resolutions 8 \
+python3 test_wddgan.py --dataset celeba_256 --image_size 256 --exp wddgan_celebahq_exp1_both128_atn8_recloss_wgdv2_d5_400ep_test --num_channels 3 --num_channels_dae 64 \
+--ch_mult 1 1 2 2 4 4 --num_timesteps 2 --num_res_blocks 2  --epoch_id 400 \
+--patch_size 1 --infer_mode both \
+--use_pytorch_wavelet \
+--current_resolution 128 \
+--attn_resolutions 8 \
+--net_type wavelet \
 # --compute_fid --real_img_dir /lustre/scratch/client/vinai/users/haopt12/DiffusionGAN/pytorch_fid/celebahq_stat.npy \
-# # --batch_size 100 \
-# # --measure_time \
-# # --net_type wavelet \
-# # --two_gens \
+# --batch_size 100 \
+# --measure_time \
+# --two_gens \
 
 
 # python3 test_wddgan.py --dataset lsun --image_size 256 --exp wddgan_lsun_exp2_300 --num_channels 3 --num_channels_dae 64 \
@@ -214,45 +197,32 @@
 
 
 # --------------------- MULTISCALE WAVELET
-<<<<<<< HEAD
-python train_multiscale_wddgan.py --dataset celeba_256 --image_size 256 --exp multiscale_wddgan_celebahq_exp5_hi128_recloss_2step_g12224_d5_200ep --num_channels_dae 64 --num_timesteps 2 \
---num_res_blocks 2 --batch_size 64 --num_epoch 200 --ngf 64 --embedding_type positional --use_ema --r1_gamma 2. \
---z_emb_dim 256 --lr_d 1e-4 --lr_g 2e-4 --lazy_reg 10 --save_content --datadir data/celeba/celeba-lmdb/ \
---current_resolution 128 \
---master_address $MASTER_ADDRESS --master_port $MASTER_PORT --num_process_per_node 2 \
-=======
-python train_multiscale_wddgan.py --dataset celeba_256 --image_size 256 --exp multiscale_wddgan_celebahq_exp5_hi64_recloss_1step_g1222_d4_200ep_debug --num_channels_dae 128 --num_timesteps 1 \
---num_res_blocks 2 --batch_size 64 --num_epoch 200 --ngf 64 --embedding_type positional --use_ema --r1_gamma 2. \
---z_emb_dim 256 --lr_d 1e-4 --lr_g 2e-4 --lazy_reg 10 --save_content --datadir data/celeba/celeba-lmdb/ \
---current_resolution 64 \
---master_address $MASTER_ADDRESS --master_port $MASTER_PORT --num_process_per_node 1 \
->>>>>>> 91f8b57f
---train_mode only_hi \
---use_pytorch_wavelet \
---rec_loss \
---num_disc_layers 5 \
-<<<<<<< HEAD
---resume \
-=======
+# python train_multiscale_wddgan.py --dataset celeba_256 --image_size 256 --exp multiscale_wddgan_celebahq_exp5_hi128_recloss_2step_g12224_d5_200ep --num_channels_dae 64 --num_timesteps 2 \
+# --num_res_blocks 2 --batch_size 32 --num_epoch 200 --ngf 64 --embedding_type positional --use_ema --r1_gamma 2. \
+# --z_emb_dim 256 --lr_d 1e-4 --lr_g 2e-4 --lazy_reg 10 --save_content --datadir data/celeba/celeba-lmdb/ \
+# --current_resolution 128 \
+# --master_address $MASTER_ADDRESS --master_port $MASTER_PORT --num_process_per_node 2 \
+# --train_mode only_hi \
+# --use_pytorch_wavelet \
+# --rec_loss \
+# --num_disc_layers 5 \
 # --resume \
->>>>>>> 91f8b57f
-# --net_type wavelet \
+# # --net_type wavelet \
 
 # multiscale_wddgan_celebahq_exp2_ll64_800ep/ multiscale_wddgan_celebahq_exp1_hi64/ multiscale_wddgan_celebahq_exp1_hi128
 # multiscale_wddgan_celebahq_exp3_ll64_recloss_sg_sd4 multiscale_wddgan_celebahq_exp3_hi64_scaledgendisc_scalell_recloss_200ep multiscale_wddgan_celebahq_exp3_hi128_scalell_200ep
 # multiscale_wddgan_celebahq_exp3_ll64_recloss_sg_sd4 multiscale_wddgan_celebahq_exp5_sg_hi64_recloss_1step_d4_200ep multiscale_wddgan_celebahq_exp5_g12224_hi128_recloss_1step_d4_200ep
-<<<<<<< HEAD
-# CUDA_LAUNCH_BLOCKING=1 python3 test_multiscale_wddgan.py --dataset celeba_256 --image_size 256 --num_channels_dae 64 --num_res_blocks 2 \
-# --exp multiscale_wddgan_celebahq_exp3_ll64_recloss_sg_sd4 multiscale_wddgan_celebahq_exp5_sg_hi64_recloss_1step_d4_200ep multiscale_wddgan_celebahq_exp5_g12224_hi128_recloss_1step_d4_200ep \
-# --epoch_id 500 200 200 \
+# NEW
+# multiscale_wddgan_celebahq_exp5_ll64_recloss_2step_g1222_d4_500ep multiscale_wddgan_celebahq_exp5_hi64_recloss_2step_g1222_d4_200ep multiscale_wddgan_celebahq_exp5_hi128_recloss_2step_g12224_d5_200ep
+
+# multiscale_wddgan_celebahq_exp5_ll64_recloss_2step_g1222_d4_500ep multiscale_wddgan_celebahq_exp5_hi64_recloss_1step_g1222_d4_200ep multiscale_wddgan_celebahq_exp5_g12224_hi128_recloss_1step_d4_200ep
+
+# python3 test_multiscale_wddgan.py --dataset celeba_256 --image_size 256  --num_res_blocks 2 \
+# --exp multiscale_wddgan_celebahq_exp5_ll64_recloss_2step_g1222_d4_500ep multiscale_wddgan_celebahq_exp5_hi64_recloss_2step_g1222_d4_200ep multiscale_wddgan_celebahq_exp5_hi128_recloss_2step_g12224_d5_200ep \
+# --epoch_id 500 200 150 \
 # --num_timesteps 2 1 1 \
-=======
-# python3 test_multiscale_wddgan.py --dataset celeba_256 --image_size 256 --num_channels_dae 64 --num_res_blocks 2 \
-# --exp multiscale_wddgan_celebahq_exp3_ll64_recloss_sg_sd4 multiscale_wddgan_celebahq_exp3_hi64_scaledgendisc_scalell_recloss_200ep multiscale_wddgan_celebahq_exp3_hi128_scalell_200ep \
-# --epoch_id 500 200 200 \
-# --num_timesteps 2 2 2 \
->>>>>>> 91f8b57f
-# # --compute_fid --real_img_dir /lustre/scratch/client/vinai/users/haopt12/DiffusionGAN/pytorch_fid/celebahq_stat.npy \
+# --num_channels_dae 128 128 64 \
+# --compute_fid --real_img_dir /lustre/scratch/client/vinai/users/haopt12/DiffusionGAN/pytorch_fid/celebahq_stat.npy \
 # # --batch_size 100 \
 # # --measure_time \
 
